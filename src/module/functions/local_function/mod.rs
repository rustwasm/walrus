--- conflicted
+++ resolved
@@ -1491,7 +1491,6 @@
             ordering: _,
             global_index: _,
         }
-<<<<<<< HEAD
         | Operator::TableAtomicGet {
             ordering: _,
             table_index: _,
@@ -1628,8 +1627,6 @@
         | Operator::I16x8RelaxedQ15mulrS
         | Operator::I16x8RelaxedDotI8x16I7x16S
         | Operator::I32x4RelaxedDotI8x16I7x16AddS
-=======
->>>>>>> 6be54173
         | Operator::CallRef { type_index: _ }
         | Operator::ReturnCallRef { type_index: _ }
         | Operator::RefAsNonNull
